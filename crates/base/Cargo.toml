--- conflicted
+++ resolved
@@ -40,12 +40,7 @@
 sb_env = { version = "0.1.0", path = "../sb_env" }
 sb_core = { version = "0.1.0", path = "../sb_core" }
 sb_os = { version = "0.1.0", path = "../sb_os" }
-<<<<<<< HEAD
-=======
-sb_node = { version = "0.1.0", path = "../node" }
 sb_eszip = { version = "0.1.0", path = "../sb_eszip" }
-deno_flash.workspace = true
->>>>>>> 6dcf4f42
 urlencoding = { version = "2.1.2" }
 uuid = { workspace = true }
 deno_broadcast_channel.workspace = true
@@ -89,9 +84,5 @@
 sb_core = { version = "0.1.0", path = "../sb_core" }
 sb_os = { version = "0.1.0", path = "../sb_os" }
 sb_node = { version = "0.1.0", path = "../node" }
-<<<<<<< HEAD
 deno_broadcast_channel.workspace = true
-=======
-sb_eszip = { version = "0.1.0", path = "../sb_eszip" }
-deno_flash.workspace = true
->>>>>>> 6dcf4f42
+sb_eszip = { version = "0.1.0", path = "../sb_eszip" }